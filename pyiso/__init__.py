--- conflicted
+++ resolved
@@ -2,11 +2,7 @@
 import os.path
 
 
-<<<<<<< HEAD
-__version__ = '0.2.6'
-=======
 __version__ = '0.2.7'
->>>>>>> 30668370
 
 
 BALANCING_AUTHORITIES = {
