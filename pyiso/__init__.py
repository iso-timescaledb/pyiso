--- conflicted
+++ resolved
@@ -2,10 +2,7 @@
 import os.path
 
 
-<<<<<<< HEAD
-__version__ = '0.2.4'
-=======
-__version__ = '0.2.5'
+__version__ = '0.2.6'
 
 
 BALANCING_AUTHORITIES = {
@@ -20,7 +17,6 @@
     'SPPC': {'module': 'nvenergy', 'class': 'NVEnergyClient'},
     'SPP': {'module': 'spp', 'class': 'SPPClient'},
 }
->>>>>>> 3f1dbc8e
 
 
 def client_factory(client_name, **kwargs):
