--- conflicted
+++ resolved
@@ -13,12 +13,8 @@
 class MISOClient(BaseClient):
     NAME = 'MISO'
 
-<<<<<<< HEAD
-    base_url = 'https://api.misoenergy.org'
-=======
     base_url = 'https://api.misoenergy.org/MISORTWDDataBroker/DataBrokerServices.asmx'
     docs_url = 'https://docs.misoenergy.org/marketreports/'
->>>>>>> 5de91eca
 
     fuels = {
         'Coal': 'coal',
@@ -100,11 +96,7 @@
 
     def get_latest_fuel_mix(self):
         # set up request
-<<<<<<< HEAD
-        url = 'https://api.misoenergy.org/MISORTWDDataBroker/DataBrokerServices.asmx?messageType=getfuelmix&returnType=csv'
-=======
         url = self.base_url + '?messageType=getfuelmix&returnType=csv'
->>>>>>> 5de91eca
 
         # carry out request
         response = self.request(url)
@@ -153,11 +145,7 @@
     def fetch_forecast(self, date):
         # construct url
         datestr = date.strftime('%Y%m%d')
-<<<<<<< HEAD
-        url = 'https://docs.misoenergy.org/marketreports/' + datestr + '_da_ex.xls'
-=======
         url = self.docs_url +  datestr + '_da_ex.xls'
->>>>>>> 5de91eca
 
         # make request with self.request for easier debugging, mocking
         response = self.request(url)
@@ -227,118 +215,4 @@
             self.options['freq'] = self.FREQUENCY_CHOICES.hourly
 
         if 'freq' not in self.options:
-<<<<<<< HEAD
-            self.options['freq'] = self.FREQUENCY_CHOICES.hourly
-=======
-            self.options['freq'] = self.FREQUENCY_CHOICES.hourly
-
-    def get_realtime_lmp(self, **kwargs):
-        # get csv with latest 5 minute data
-        url = self.base_url + '?messageType=getlmpconsolidatedtable&returnType=csv'
-        response = self.request(url)
-
-        # parse data into DataFrame
-        data = BytesIO(response.content)
-        df = pd.read_csv(data, skiprows=[1, 3], header=None)
-
-        # parse timestamp from column name, add timezone
-        ts = df.iloc[0, 13]
-        ts = ts.replace('RefId=', '')
-        ts = parse(ts, ignoretz=True)
-        ts = self.utcify(ts)
-
-        # MEC = Marginal Energy Component (unconstrained LMP)
-        # MCC = Marginal Congestion Component (GSF X Marginal Value)
-        # drop MEC and MCC prices
-        drop_col = [2, 3, 5, 6, 8, 9, 11, 12, 13]
-
-        # drop Ex/Post Ante prices
-        drop_col += [4, 7, 10]
-        df.drop(drop_col, axis=1, inplace=True)
-
-        # drop 'header' rows
-        df.drop([0, 1], axis=0, inplace=True)
-
-        # add columns
-        df.rename(columns={0: 'node_id', 1: 'lmp'}, inplace=True)
-        df['timestamp'] = ts
-        df['ba_name'] = 'MISO'
-        df['lmp_type'] = 'TotalLMP'
-        df['freq'] = self.FREQUENCY_CHOICES.fivemin
-        df['market'] = self.MARKET_CHOICES.fivemin
-
-        # parse lmp as int
-        df['lmp'] = df['lmp'].astype(float)
-        return df
-
-    def get_historical_lmp(self):
-        # Etc/GMT+5 is actually GMT - 05:00 which is MISO time
-        tz = pytz.timezone(self.TZ_NAME)
-
-        local_start = self.options['start_at'].astimezone(tz).date()
-        local_end = self.options['end_at'].astimezone(tz).date()
-        # get days between start and end
-        days = [local_start + timedelta(days=x) for x in range((local_end-local_start).days + 1)]
-        name_dict = {self.MARKET_CHOICES.hourly: '_rt_lmp_final.csv',
-                     self.MARKET_CHOICES.hourly_prelim: '_rt_lmp_prelim.csv',
-                     self.MARKET_CHOICES.dam: '_da_expost_lmp.csv',
-                     self.MARKET_CHOICES.dam_exante: '_da_exante_lmp.csv'}
-        pieces = []
-        for day in days:
-            # get the filename extension
-            ext = name_dict[self.options['market']]
-            datestr = day.strftime('%Y%m%d')
-            url = self.docs_url + datestr + ext
-
-            response = self.request(url)
-            if response.status_code == 404:
-                if self.options['market'] == self.MARKET_CHOICES.hourly:
-                    # try preliminary and tell the user
-                    self.options['market'] = self.MARKET_CHOICES.hourly_prelim
-                    ext = name_dict[self.MARKET_CHOICES.hourly_prelim]
-                    url = self.docs_url + datestr + ext
-                    response = self.request(url)
-
-            # if that didn't work, don't append to pieces
-            if response.status_code == 404:
-                continue
-            # skip file information
-            udf = pd.read_csv(BytesIO(response.content), skiprows=[0, 1, 2, 3])
-
-            # standardize format
-            udf = pd.melt(udf, id_vars=['Node', 'Value', 'Type'])
-
-            # get naive timestamps, HE_1 = hour ending 1
-            udf['hour'] = udf['variable'].apply(str.replace, args=('HE ', '')).astype(int) - 1
-            udf['timestamp'] = udf['hour'].apply(lambda x: timedelta(hours=x)) + day
-            udf.drop(['hour', 'variable'], axis=1, inplace=True)
-
-            pieces.append(udf)
-
-        df = pd.concat(pieces)
-        if df.empty:
-            return df
-        # utcify
-        df.set_index('timestamp', inplace=True)
-        df.index = self.utcify_index(df.index)
-
-
-        # drop MCC and MLC
-        df = df[df['Value'] == 'LMP']
-
-        # drop node type
-        df.drop('Type', axis=1, inplace=True)
-
-        # standardize names
-        rename_dict = {'Node': 'node_id',
-                       'Value': 'lmp_type',
-                       'value': 'lmp', }
-        df.rename(columns=rename_dict, inplace=True)
-
-        # add columns
-        df['freq'] = self.options['freq']
-        df['market'] = self.options['market']
-        df['ba_name'] = 'MISO'
-
-        return df
->>>>>>> 5de91eca
+            self.options['freq'] = self.FREQUENCY_CHOICES.hourly