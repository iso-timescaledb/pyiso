--- conflicted
+++ resolved
@@ -6,13 +6,8 @@
     from urllib2 import HTTPError
 except ImportError:
     from urllib.error import HTTPError
-<<<<<<< HEAD
 from StringIO import StringIO
 from datetime import datetime
-=======
-from io import StringIO
-from datetime import datetime, timedelta
->>>>>>> 75ef0b30
 import pytz
 from dateutil.parser import parse
 
@@ -22,6 +17,7 @@
 
 class MISOClient(BaseClient):
     NAME = 'MISO'
+
     base_url = 'https://www.misoenergy.org'
 
     fuels = {
