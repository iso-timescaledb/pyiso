--- conflicted
+++ resolved
@@ -2,7 +2,7 @@
 from pyiso.base import BaseClient
 from pyiso import LOGGER
 import pandas as pd
-from io import StringIO
+from StringIO import StringIO
 from datetime import datetime, timedelta
 import pytz
 from dateutil.parser import parse
@@ -251,6 +251,7 @@
             datestr = day.strftime('%Y%m%d')
             url = self.base_url + '/Library/Repository/Market%20Reports/' + datestr + ext
 
+            print 'requesting', url
             response = self.request(url)
             if response.status_code == 404:
                 if self.options['market'] == self.MARKET_CHOICES.hourly:
@@ -258,6 +259,7 @@
                     self.options['market'] = self.MARKET_CHOICES.hourly_prelim
                     ext = name_dict[self.MARKET_CHOICES.hourly_prelim]
                     url = self.base_url + '/Library/Repository/Market%20Reports/' + datestr + ext
+                    print 'requesting', url
                     response = self.request(url)
 
             # if that didn't work, don't append to pieces
@@ -279,25 +281,10 @@
         df = pd.concat(pieces)
         if df.empty:
             return df
-<<<<<<< HEAD
-        # apply the correct timezone to the naive timestamp, then convert to utc
-        df.index = df['timestamp']
-        df.index = df.index.tz_localize(self.TZ_NAME).tz_convert('utc')
-        df['timestamp'] = df.index
-=======
-
-        # standardize format
-        df = pd.melt(df, id_vars=['Node', 'Value', 'Type'])
-
-        # get naive timestamps, HE_1 = hour ending 1
-        df['hour'] = df['variable'].apply(str.replace, args=('HE ', '')).astype(int) - 1
-        df['timestamp'] = df['hour'].apply(lambda x: timedelta(hours=x)) + day
-        df.drop(['hour', 'variable'], axis=1, inplace=True)
-
         # utcify
         df.set_index('timestamp', inplace=True)
         df.index = self.utcify_index(df.index)
->>>>>>> 8850aa94
+
 
         # drop MCC and MLC
         df = df[df['Value'] == 'LMP']
