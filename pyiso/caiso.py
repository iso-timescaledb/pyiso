--- conflicted
+++ resolved
@@ -162,7 +162,14 @@
             # return all data
             return parsed_data
 
-    def get_lmp(self, node_id, latest=True, start_at=False, end_at=False,
+    def get_lmp(self, node_id, **kwargs):
+        df = self.get_lmp_as_dataframe(node_id, **kwargs)
+        lmp_dict = {}
+        for i, row in df.iterrows():
+            lmp_dict[i.to_pydatetime()] = row['LMP_PRC']
+        return lmp_dict
+
+    def get_lmp_as_dataframe(self, node_id, latest=True, start_at=False, end_at=False,
         market_run_id='RTM', **kwargs):
         """Returns a pandas DataFrame, not a list of dicts"""
         # set args
@@ -188,6 +195,7 @@
 
         # strip congestion and loss prices
         df = df.query('LMP_TYPE == "LMP"')
+        df.rename(columns={'MW': 'LMP_PRC'}, inplace=True)
 
         # Get all data indexed on 'INTERVALSTARTTIME_GMT' as panda datetime
         if df.index.name != 'INTERVALSTARTTIME_GMT':
@@ -330,60 +338,6 @@
                 raw_data = soup.find_all('report_data')
                 return raw_data
 
-<<<<<<< HEAD
-=======
-    def get_lmp_as_dataframe(self, node_id, latest=True, start_at=False, end_at=False,
-        market_run_id='RTM', **kwargs):
-
-        if latest:
-            queryname = 'PRC_CURR_LMP'
-
-            # these are ignored, but must be present
-            start_at = datetime.now()
-            end_at = datetime.now()
-        else:
-            LMP_MARKETS = {
-                'RTM': 'PRC_INTVL_LMP',
-                'DAM': 'PRC_LMP',
-                'HASP': 'PRC_HASP_LMP',}
-            queryname = LMP_MARKETS[market_run_id]
-
-        payload = {'queryname': queryname,
-               'startdatetime': start_at.strftime(self.oasis_request_time_format),
-               'enddatetime': end_at.strftime(self.oasis_request_time_format),
-               'node': node_id,
-              }
-        payload.update(self.base_payload)
-        payload.update({'resultformat' : 6})  # CSV
-        payload.update(kwargs)
-
-        # Fetch data
-        data = self.fetch_oasis(payload=payload)
-
-        # Turn into pandas Dataframe
-        str_data = StringIO.StringIO(data)
-        df = pandas.DataFrame.from_csv(str_data, sep=",")
-
-        # strip congestion and loss prices
-        df = df.query('LMP_TYPE == "LMP"')
-
-        # Get all data indexed on 'INTERVALSTARTTIME_GMT' as panda datetime
-        if df.index.name != 'INTERVALSTARTTIME_GMT':
-            df.set_index('INTERVALSTARTTIME_GMT', inplace=True)
-            df.index.name = 'INTERVALSTARTTIME_GMT'
-        df.index = pandas.to_datetime(df.index)
-        df.rename(columns={'MW': 'LMP_PRC'}, inplace=True)
-        return df
-
-    def get_lmp(self, node_id, **kwargs):
-        df = self.get_lmp_as_dataframe(node_id, **kwargs)
-        lmp_dict = {}
-        for i, row in df.iterrows():
-            lmp_dict[i.to_pydatetime()] = row['LMP_PRC']
-        return lmp_dict
-
-
->>>>>>> 8e1223e2
     def parse_oasis_renewable(self, raw_data):
         """Parse raw data output of fetch_oasis for renewables."""
         # set up storage
