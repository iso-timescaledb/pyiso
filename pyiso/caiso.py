--- conflicted
+++ resolved
@@ -39,7 +39,7 @@
     }
 
     oasis_markets = {                               # {'RT5M': 'RTM', 'DAHR': 'DAM', 'RTHR': 'HASP'}
-        BaseClient.MARKET_CHOICES.hourly: 'HASP',
+        BaseClient.MARKET_CHOICES.hourly: 'HASP', 
         BaseClient.MARKET_CHOICES.fivemin: 'RTM',  # There are actually three codes used: RTPD (Real-time Pre-dispatch), RTD (real-time dispatch), and RTM (Real-Time Market). I can't figure out what the difference is.
         BaseClient.MARKET_CHOICES.dam: 'DAM',
     }
@@ -225,11 +225,7 @@
         # data will be a single csv-derived string if lmp_only==True
         # data will be an array of csv-derived strings if lmp_only==False
 
-<<<<<<< HEAD
-        if lmp_only == True:
-=======
         if lmp_only is True:
->>>>>>> 3f1dbc8e
             # Turn into pandas Dataframe
             if len(data) == 0:
                 return pandas.DataFrame()
@@ -278,15 +274,6 @@
 
         return df
 
-<<<<<<< HEAD
-
-            # We want to get multiple files, we pass a parameter to fetch_oasis
-            # Modify base.py unzip() to return all files in an array
-            # modify fetch_oasis to return just the first element in this array by default
-            # Have fetch_oasis return the full set if the parameter is set to that.
-
-=======
->>>>>>> 3f1dbc8e
     def get_AS_dataframe(self, anc_region, latest=True, start_at=False, end_at=False,
                          market_run_id='DAM', **kwargs):
         """
@@ -312,11 +299,7 @@
         # Fetch data
         data = self.fetch_oasis(payload=payload)
 
-<<<<<<< HEAD
-        if len(data)==0:
-=======
         if len(data) == 0:
->>>>>>> 3f1dbc8e
             return pandas.DataFrame()
 
         # Turn into pandas Dataframe
@@ -365,7 +348,7 @@
                 firsttime = False
             else:
                 a = pandas.merge(a, group[i].rename(columns=re(name)),
-                                 left_index=True, right_index=True, how='outer')
+                                left_index=True, right_index=True, how='outer')
 
         pandas.set_option('display.width', 200)
 
@@ -399,7 +382,7 @@
                    'market_run_id': market_run_id,
                    'startdatetime': (startdatetime).strftime(self.oasis_request_time_format),
                    'enddatetime': (enddatetime).strftime(self.oasis_request_time_format),
-                   }
+                  }
         payload.update(self.base_payload)
         payload.update(kwargs)
 
@@ -463,10 +446,10 @@
 
                 # store
                 parsed_data += self.serialize(pivoted,
-                                              header=['timestamp', 'fuel_name', 'gen_MW'],
-                                              extras={'ba_name': self.NAME,
-                                                      'market': self.MARKET_CHOICES.hourly,
-                                                      'freq': self.FREQUENCY_CHOICES.hourly})
+                                      header=['timestamp', 'fuel_name', 'gen_MW'],
+                                      extras={'ba_name': self.NAME,
+                                              'market': self.MARKET_CHOICES.hourly,
+                                              'freq': self.FREQUENCY_CHOICES.hourly})
 
             # finish day
             this_date += timedelta(days=1)
