*.swp
*.swo
*.py[cod]
*~
*.db
celerybeat-schedule
.env
env.sh

# C extensions
*.so

# Packages
*.egg
.eggs
*.egg-info
dist
build
eggs
parts
bin
var
sdist
develop-eggs
.installed.cfg
lib
lib64
__pycache__

# Installer logs
pip-log.txt

# Unit test / coverage reports
.coverage
.coveragerc
.tox
nosetests.xml
htmlcov/*

# Translations
*.mo

# Mr Developer
.mr.developer.cfg
.project
.pydevproject

# database files
*.csv
*.dump
*.sqlite
<<<<<<< HEAD
cache

# coverage files
htmlcov

# Certificate key files
*.pem



=======
>>>>>>> 6bdf817e
<|MERGE_RESOLUTION|>--- conflicted
+++ resolved
@@ -49,8 +49,6 @@
 *.csv
 *.dump
 *.sqlite
-<<<<<<< HEAD
-cache
 
 # coverage files
 htmlcov
@@ -60,5 +58,3 @@
 
 
 
-=======
->>>>>>> 6bdf817e
