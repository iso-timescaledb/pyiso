import pytz
import requests_mock

from datetime import timedelta, datetime
from pandas import Timestamp
from unittest import TestCase
from freezegun import freeze_time

from pyiso import client_factory
from pyiso.base import BaseClient
from tests import read_fixture


class YukonEnergyClient(TestCase):
    def setUp(self):
        self.tzaware_utcnow = datetime.utcnow().replace(tzinfo=pytz.utc)
        self.c = client_factory('YUKON')

    def test_yukon_from_client_factory(self):
        self.assertIsInstance(self.c, BaseClient)

    def test_get_generation_date_range_before_lower_bound_returns_empty(self):
        start_at = self.tzaware_utcnow - timedelta(hours=26)
        end_at = self.tzaware_utcnow - timedelta(hours=25)
        results = self.c.get_generation(start_at=start_at, end_at=end_at)
        self.assertListEqual(results, [], 'Generation mix results should be empty.')

    def test_get_generation_forecast_returns_empty(self):
        start_at = self.tzaware_utcnow + timedelta(seconds=1)
        end_at = self.tzaware_utcnow + timedelta(hours=2)
        results = self.c.get_generation(start_at=start_at, end_at=end_at)
        self.assertListEqual(results, [], 'Generation mix forecast results should be empty.')

    def test_get_load_date_range_before_lower_bound_returns_empty(self):
        start_at = self.tzaware_utcnow - timedelta(hours=26)
        end_at = self.tzaware_utcnow - timedelta(hours=25)
        results = self.c.get_load(start_at=start_at, end_at=end_at)
        self.assertListEqual(results, [], 'Load results should be empty.')

    def test_get_load_forecast_returns_empty(self):
        start_at = self.tzaware_utcnow + timedelta(seconds=1)
        end_at = self.tzaware_utcnow + timedelta(hours=2)
        results = self.c.get_load(start_at=start_at, end_at=end_at)
        self.assertListEqual(results, [], 'Load forecast results should be empty.')

    @freeze_time('2017-10-11T10:45:00Z')
    @requests_mock.Mocker()
    def test_get_load_latest_returns_expected(self, mocked_request):
        frozen_client = client_factory('YUKON')
        expected_url = 'http://www.yukonenergy.ca/consumption/chart_current.php?chart=current'
        expected_response = read_fixture(frozen_client.__module__, 'current_2017-10-11.html')
        mocked_request.get(expected_url, content=expected_response.encode('utf-8'))

        results = frozen_client.get_load(latest=True)

        self.assertEqual(len(results), 1)
        self.assertEqual(results[0]['timestamp'], Timestamp('2017-10-11T10:40:00.000Z'))
        self.assertAlmostEqual(results[0]['load_MW'], 38.74)

    @freeze_time('2017-10-11T10:45:00Z')
    @requests_mock.Mocker()
    def test_get_generation_latest_returns_expected(self, mocked_request):
        frozen_client = client_factory('YUKON')
        expected_url = 'http://www.yukonenergy.ca/consumption/chart_current.php?chart=current'
        expected_response = read_fixture(frozen_client.__module__, 'current_2017-10-11.html')
        mocked_request.get(expected_url, content=expected_response.encode('utf-8'))

        results = frozen_client.get_generation(latest=True)

        self.assertEqual(len(results), 2)
        self.assertEqual(results[0]['timestamp'], Timestamp('2017-10-11T10:40:00.000Z'))
        self.assertEqual(results[0]['fuel_name'], 'hydro')
        self.assertAlmostEqual(results[0]['gen_MW'], 38.74)
        self.assertEqual(results[1]['timestamp'], Timestamp('2017-10-11T10:40:00.000Z'))
        self.assertEqual(results[1]['fuel_name'], 'thermal')
        self.assertAlmostEqual(results[1]['gen_MW'], 0)

    @freeze_time('2017-10-11T10:45:00Z')
    @requests_mock.Mocker()
    def test_get_generation_valid_date_range_during_dst_returns_expected(self, mocked_request):
        frozen_client = client_factory('YUKON')
        frozen_utcnow = datetime.utcnow().replace(tzinfo=pytz.utc)
        start_at = frozen_utcnow - timedelta(hours=12)
        end_at = frozen_utcnow
        expected_url = 'http://www.yukonenergy.ca/consumption/chart.php?chart=hourly'
        expected_response = read_fixture(frozen_client.__module__, 'hourly_2017-10-11.html')
        mocked_request.get(expected_url, content=expected_response.encode('utf-8'))

        results = frozen_client.get_generation(start_at=start_at, end_at=end_at)

        expected_length = 22  # 2 fuels * 11 hours (1 hour is missing in this particular response)
        self.assertEqual(len(results), expected_length)

        # Spot check values at the start and end of the results
        self.assertEqual(results[0]['timestamp'], Timestamp('2017-10-10T23:00:00Z'))
        self.assertEqual(results[0]['fuel_name'], 'hydro')
        self.assertAlmostEqual(results[0]['gen_MW'], 51.36)
        self.assertEqual(results[21]['timestamp'], Timestamp('2017-10-11T09:00:00Z'))
        self.assertEqual(results[21]['fuel_name'], 'thermal')
        self.assertAlmostEqual(results[21]['gen_MW'], 0)

    @freeze_time('2017-10-11T10:45:00Z')
    @requests_mock.Mocker()
    def test_get_load_valid_date_range_during_dst_returns_expected(self, mocked_request):
        frozen_client = client_factory('YUKON')
        frozen_utcnow = datetime.utcnow().replace(tzinfo=pytz.utc)
        start_at = frozen_utcnow - timedelta(hours=12)
        end_at = frozen_utcnow
        expected_url = 'http://www.yukonenergy.ca/consumption/chart.php?chart=hourly'
        expected_response = read_fixture(frozen_client.__module__, 'hourly_2017-10-11.html')
        mocked_request.get(expected_url, content=expected_response.encode('utf-8'))

        results = frozen_client.get_load(start_at=start_at, end_at=end_at)

        expected_length = 11  # 11 hours (1 hour is missing in this particular response)
        self.assertEqual(len(results), expected_length)

        # Spot check values at the start and end of the results
        self.assertEqual(results[0]['timestamp'], Timestamp('2017-10-10T23:00:00Z'))
        self.assertAlmostEqual(results[0]['load_MW'], 51.36)
        self.assertEqual(results[10]['timestamp'], Timestamp('2017-10-11T09:00:00Z'))
        self.assertAlmostEqual(results[10]['load_MW'], 38.94)

    @freeze_time('2017-11-11T12:40:00Z')
    @requests_mock.Mocker()
    def test_get_generation_valid_date_range_standard_time_returns_expected(self, mocked_request):
        frozen_client = client_factory('YUKON')
        frozen_utcnow = datetime.utcnow().replace(tzinfo=pytz.utc)
        start_at = frozen_utcnow - timedelta(hours=12)
        end_at = frozen_utcnow
        expected_url = 'http://www.yukonenergy.ca/consumption/chart.php?chart=hourly'
        expected_response = read_fixture(frozen_client.__module__, 'hourly_2017-11-11.html')
        mocked_request.get(expected_url, content=expected_response.encode('utf-8'))

        results = frozen_client.get_generation(start_at=start_at, end_at=end_at)

        expected_length = 24  # 2 fuels * 12 hours
        self.assertEqual(len(results), expected_length)

        # Spot check values at the start and end of the results
        self.assertEqual(results[0]['timestamp'], parse('2017-11-11T01:00:00Z'))
        self.assertEqual(results[0]['fuel_name'], 'hydro')
        self.assertAlmostEqual(results[0]['gen_MW'], 70.15)
        self.assertEqual(results[23]['timestamp'], parse('2017-11-11T12:00:00Z'))
        self.assertEqual(results[23]['fuel_name'], 'thermal')
        self.assertAlmostEqual(results[23]['gen_MW'], 0)

    @freeze_time('2017-11-11T12:40:00Z')
    @requests_mock.Mocker()
    def test_get_load_valid_date_range_standard_time_returns_expected(self, mocked_request):
        frozen_client = client_factory('YUKON')
        frozen_utcnow = datetime.utcnow().replace(tzinfo=pytz.utc)
        start_at = frozen_utcnow - timedelta(hours=12)
        end_at = frozen_utcnow
        expected_url = 'http://www.yukonenergy.ca/consumption/chart.php?chart=hourly'
        expected_response = read_fixture(frozen_client.__module__, 'hourly_2017-11-11.html')
        mocked_request.get(expected_url, content=expected_response.encode('utf-8'))

        results = frozen_client.get_load(start_at=start_at, end_at=end_at)

        expected_length = 12
        self.assertEqual(len(results), expected_length)

        # Spot check values at the start and end of the results
        self.assertEqual(results[0]['timestamp'], parse('2017-11-11T01:00:00Z'))
        self.assertAlmostEqual(results[0]['load_MW'], 70.15)
        self.assertEqual(results[11]['timestamp'], parse('2017-11-11T12:00:00Z'))
        self.assertAlmostEqual(results[11]['load_MW'], 51.73)

    def test_get_trade_latest_returns_zero(self):
        results = self.c.get_trade(latest=True)
        self.assertEqual(len(results), 1)
<<<<<<< HEAD
        self.assertTrue(results[0]['timestamp'], Timestamp('2017-10-11T10:00:00Z'))
=======
>>>>>>> 8b1e93cf
        self.assertEqual(results[0]['net_exp_MW'], 0)

    def test_get_trade_date_range_retuns_zeros(self):
        start_at = self.tzaware_utcnow - timedelta(hours=12)
        end_at = self.tzaware_utcnow

        results = self.c.get_trade(start_at=start_at, end_at=end_at)

        self.assertEqual(len(results), 12)
<<<<<<< HEAD
        self.assertTrue(results[0]['timestamp'], Timestamp('2017-10-11T10:00:00Z'))
        self.assertTrue(results[11]['timestamp'], Timestamp('2017-10-10T23:00:00Z'))
=======
>>>>>>> 8b1e93cf
        for result in results:
            self.assertEqual(result['net_exp_MW'], 0)<|MERGE_RESOLUTION|>--- conflicted
+++ resolved
@@ -170,10 +170,7 @@
     def test_get_trade_latest_returns_zero(self):
         results = self.c.get_trade(latest=True)
         self.assertEqual(len(results), 1)
-<<<<<<< HEAD
         self.assertTrue(results[0]['timestamp'], Timestamp('2017-10-11T10:00:00Z'))
-=======
->>>>>>> 8b1e93cf
         self.assertEqual(results[0]['net_exp_MW'], 0)
 
     def test_get_trade_date_range_retuns_zeros(self):
@@ -183,10 +180,7 @@
         results = self.c.get_trade(start_at=start_at, end_at=end_at)
 
         self.assertEqual(len(results), 12)
-<<<<<<< HEAD
         self.assertTrue(results[0]['timestamp'], Timestamp('2017-10-11T10:00:00Z'))
         self.assertTrue(results[11]['timestamp'], Timestamp('2017-10-10T23:00:00Z'))
-=======
->>>>>>> 8b1e93cf
         for result in results:
             self.assertEqual(result['net_exp_MW'], 0)