--- conflicted
+++ resolved
@@ -326,7 +326,6 @@
                               market=self.MARKET_CHOICES.hourly)
         self.assertGreater(len(data), 1)
 
-<<<<<<< HEAD
     def test_forecast(self):
         # basic test
         now = pytz.utc.localize(datetime.utcnow())
@@ -347,8 +346,6 @@
         data = self._run_test('ERCOT', start_at=start, end_at=start+timedelta(days=1))
         self.assertEqual(len(data), 25)
 
-=======
->>>>>>> 8850aa94
 
 class TestERCOTLMP(TestBaseLMP):
     def test_latest(self):
@@ -443,14 +440,11 @@
         ('NYISO', 'NYISO', True),
         ('ISONE', 'ISONE', True),
         ('PJM', 'PJM', True),
-<<<<<<< HEAD
-
-=======
->>>>>>> 8850aa94
+
     ])
     def test_forecast(self, name, ba, expected):
         now = datetime.now(pytz.utc)
-        data = self._run_test(ba, start_at=now, end_at=now+timedelta(days=1),
+        data = self._run_test(ba,  start_at=now, end_at=now + timedelta(days=1),
                               market=self.MARKET_CHOICES.dam, tol_min=10)
         self.assertGreater(len(data), 10)
         self.assertEqual(len(set([t['node_id'] for t in data])), 1)
@@ -465,14 +459,7 @@
     ])
     def test_today(self, name, ba, expected):
         now = datetime.now(pytz.utc)
-<<<<<<< HEAD
         data = self._run_test(ba,  start_at=now - timedelta(days=1), end_at=now,
                               market=self.MARKET_CHOICES.hourly, tol_min=10)
         self.assertGreater(len(data), 5)
-        self.assertEqual(len(set([t['node_id'] for t in data])), 1)
-=======
-        data = self._run_test(ba, start_at=now-timedelta(days=1), end_at=now,
-                              tol_min=10, market=self.MARKET_CHOICES.hourly)
-        self.assertGreater(len(data), 1)
-        self.assertEqual(len(set([t['node_id'] for t in data])), 1)
->>>>>>> 8850aa94
+        self.assertEqual(len(set([t['node_id'] for t in data])), 1)