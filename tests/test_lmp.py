--- conflicted
+++ resolved
@@ -94,7 +94,7 @@
         # basic test
         now = pytz.utc.localize(datetime.utcnow())
         data = self._run_test('CAISO', node_id='SLAP_PGP2-APND',
-                              start_at=now+timedelta(hours=2),
+                              start_at=now+timedelta(hours=20),
                               end_at=now+timedelta(days=2),
                               market=self.MARKET_CHOICES.dam)
 
@@ -203,20 +203,21 @@
             self.assertEqual(dp['market'], self.MARKET_CHOICES.fivemin)
             self.assertEqual(dp['freq'], self.FREQUENCY_CHOICES.fivemin)
 
-    # def test_forecast(self):
-    #     # basic test
-    #     now = pytz.utc.localize(datetime.utcnow())
-    #     data = self._run_test('PJM', node_id=33092371,
-    #                           start_at=now, end_at=now+timedelta(days=1))
-
-    #     # test all timestamps are equal
-    #     timestamps = [d['timestamp'] for d in data]
-    #     self.assertGreater(len(set(timestamps)), 1)
-
-    #     # test flags
-    #     for dp in data:
-    #         self.assertEqual(dp['market'], self.MARKET_CHOICES.dam)
-    #         self.assertEqual(dp['freq'], self.FREQUENCY_CHOICES.hourly)
+
+    def forecast(self):  # skip
+        # basic test
+        now = pytz.utc.localize(datetime.utcnow())
+        data = self._run_test('PJM', node_id=33092371,
+                              start_at=now, end_at=now+timedelta(days=1))
+
+        # test all timestamps are equal
+        timestamps = [d['timestamp'] for d in data]
+        self.assertGreater(len(set(timestamps)), 1)
+
+        # test flags
+        for dp in data:
+            self.assertEqual(dp['market'], self.MARKET_CHOICES.dam)
+            self.assertEqual(dp['freq'], self.FREQUENCY_CHOICES.hourly)
 
     def test_date_range_dayahead_hourly(self):
         # basic test
@@ -241,7 +242,6 @@
         timestamps = [d['timestamp'] for d in data]
         self.assertGreater(len(set(timestamps)), 1)
 
-<<<<<<< HEAD
     def test_multiple_lmp_realtime(self):
         node_list = ['AECO', 'AEP', 'APS', 'ATSI', 'BGE', 'COMED', 'DAY', 'DAY',
                      'DOM', 'DPL', 'DUQ', 'EKPC', 'JCPL', 'METED', 'PECO', 'PENELEC',
@@ -272,7 +272,7 @@
         nodes_returned = [d['node_id'] for d in data]
         for node in nodes_returned:
             self.assertIn(node, nodes_returned)
-=======
+
 
 class TestMISOLMP(TestBaseLMP):
     def test_latest(self):
@@ -302,28 +302,4 @@
         # test flags
         for dp in data:
             self.assertEqual(dp['market'], self.MARKET_CHOICES.dam)
-            self.assertEqual(dp['freq'], self.FREQUENCY_CHOICES.hourly)
-
-    def date_range_dayahead_hourly(self): # skip
-        # basic test
-        today = datetime.today().replace(tzinfo=pytz.utc)
-        data = self._run_test('MISO', node_id=None,
-                              start_at=today-timedelta(days=2),
-                              end_at=today-timedelta(hours=40))
-
-        # test timestamps are not equal
-        timestamps = [d['timestamp'] for d in data]
-        self.assertGreater(len(set(timestamps)), 1)
-
-    def date_range_realtime_hourly(self): # skip
-         # basic test
-        today = datetime.today().replace(tzinfo=pytz.utc)
-        data = self._run_test('MISO', node_id=None,
-                              start_at=today-timedelta(days=2),
-                              end_at=today-timedelta(days=1),
-                              market=self.MARKET_CHOICES.hourly)
-
-        # test timestamps are not equal
-        timestamps = [d['timestamp'] for d in data]
-        self.assertGreater(len(set(timestamps)), 1)
->>>>>>> 75ef0b30
+            self.assertEqual(dp['freq'], self.FREQUENCY_CHOICES.hourly)