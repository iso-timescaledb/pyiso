--- conflicted
+++ resolved
@@ -14,13 +14,10 @@
         self.FREQUENCY_CHOICES = bc.FREQUENCY_CHOICES
 
         # set up other expected values
-<<<<<<< HEAD
         self.BA_CHOICES = ['ISONE', 'MISO', 'SPP',
                            'BPA', 'CAISO', 'ERCOT',
-                           'PJM', 'NYISO', 'NEVP', 'SPPC']
-=======
-        self.BA_CHOICES = ['ISONE', 'MISO', 'SPP', 'BPA', 'CAISO', 'ERCOT', 'PJM', 'NYISO', 'SVERI']
->>>>>>> 65ba1818
+                           'PJM', 'NYISO', 'NEVP',
+                           'SPPC', 'SVERI']
 
     def create_client(self, ba_name):
         # set up client with logging
@@ -274,25 +271,17 @@
         self._run_notimplemented_test('SPP')
 
 
-<<<<<<< HEAD
 class TestSPPCLoad(TestBaseLoad):
     def test_latest(self):
         # basic test
         data = self._run_test('SPPC', latest=True)
-=======
-class TestSVERILoad(TestBaseLoad):
-    def test_sveri_latest(self):
-        # basic test
-        data = self._run_test('SVERI', latest=True)
->>>>>>> 65ba1818
-
-        # test all timestamps are equal
-        timestamps = [d['timestamp'] for d in data]
-        self.assertEqual(len(set(timestamps)), 1)
-
-        # test flags
-        for dp in data:
-<<<<<<< HEAD
+
+        # test all timestamps are equal
+        timestamps = [d['timestamp'] for d in data]
+        self.assertEqual(len(set(timestamps)), 1)
+
+        # test flags
+        for dp in data:
             self.assertEqual(dp['market'], self.MARKET_CHOICES.hourly)
             self.assertEqual(dp['freq'], self.FREQUENCY_CHOICES.hourly)
 
@@ -312,7 +301,18 @@
         data = self._run_test('SPPC', start_at=today-timedelta(days=35),
                               end_at=today-timedelta(days=33),
                               expect_data=False)
-=======
+
+class TestSVERILoad(TestBaseLoad):
+    def test_sveri_latest(self):
+        # basic test
+        data = self._run_test('SVERI', latest=True)
+
+        # test all timestamps are equal
+        timestamps = [d['timestamp'] for d in data]
+        self.assertEqual(len(set(timestamps)), 1)
+
+        # test flags
+        for dp in data:
             self.assertEqual(dp['market'], self.MARKET_CHOICES.fivemin)
             self.assertEqual(dp['freq'], self.FREQUENCY_CHOICES.fivemin)
 
@@ -329,5 +329,4 @@
         # test flags
         for dp in data:
             self.assertEqual(dp['market'], self.MARKET_CHOICES.fivemin)
-            self.assertEqual(dp['freq'], self.FREQUENCY_CHOICES.fivemin)
->>>>>>> 65ba1818
+            self.assertEqual(dp['freq'], self.FREQUENCY_CHOICES.fivemin)