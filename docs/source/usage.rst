--- conflicted
+++ resolved
@@ -12,15 +12,9 @@
 .. py:currentmodule:: pyiso.base
 
 First, create a client using the ``client_factory(ba_name)`` function.
-<<<<<<< HEAD
 ``ba_name`` should be taken from this list of abbreviated names for available balancing authorities:
-``['BPA', 'CAISO', 'ERCOT', 'ISONE', 'NVEnergy', 'NYISO', 'MISO', 'PJM']``.
+``['BPA', 'CAISO', 'ERCOT', 'ISONE', 'NVEnergy', 'NYISO', 'MISO', 'PJM', 'SVERI']``.
 (See the :doc:`intro` for background about the ISOs and balancing authorities.)
-=======
-``ba_name`` should be taken from this list of abbreviated names for ISO balancing authorities:
-``['BPA', 'CAISO', 'ERCOT', 'ISONE', 'MISO', 'PJM', 'SPP', 'SVERI']``.
-(See the :doc:`intro` for background about the ISOs.)
->>>>>>> 65ba1818
 For example::
 
    >>> from pyiso import client_factory
